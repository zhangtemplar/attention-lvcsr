--- conflicted
+++ resolved
@@ -694,14 +694,11 @@
                     cost_cg)
         max_recording_length = named_copy(r.recordings.shape[0],
                                          "max_recording_length")
-<<<<<<< HEAD
         # To exclude subsampling related bugs
         max_attended_mask_length = named_copy(attended_mask.shape[0],
                                               "max_attended_mask_length")
-=======
         max_attended_length = named_copy(attended.shape[0],
                                          "max_attended_length")
->>>>>>> 126eccef
         max_num_phonemes = named_copy(r.labels.shape[0],
                                       "max_num_phonemes")
         min_energy = named_copy(energies.min(), "min_energy")
@@ -826,11 +823,8 @@
         extensions.append(TrainingDataMonitoring(
             [observables[0], algorithm.total_gradient_norm,
              algorithm.total_step_norm, clipping.threshold,
-<<<<<<< HEAD
-             max_attended_mask_length], after_batch=True))
-=======
-             max_recording_length, max_attended_length], after_batch=True))
->>>>>>> 126eccef
+             max_recording_length,
+             max_attended_length, max_attended_mask_length], after_batch=True))
         average_monitoring = TrainingDataMonitoring(
             attach_aggregation_schemes(observables),
             prefix="average", every_n_batches=10)
