from __future__ import print_function
import logging
import pprint
import math
import os
import functools
import cPickle
import sys
from collections import OrderedDict

import numpy
import theano
from numpy.testing import assert_allclose
from theano import tensor
from blocks.bricks import (
    Tanh, MLP, Brick, application,
    Initializable, Identity, Rectifier,
    Sequence, Bias)
from blocks.bricks.recurrent import (
    SimpleRecurrent, GatedRecurrent, LSTM, Bidirectional)
from blocks.bricks.attention import SequenceContentAttention
from blocks.bricks.parallel import Fork
from blocks.bricks.sequence_generators import (
    SequenceGenerator, Readout, SoftmaxEmitter, LookupFeedback)
from blocks.graph import ComputationGraph, apply_dropout, apply_noise
from blocks.dump import load_parameter_values
from blocks.algorithms import (GradientDescent, Scale,
                               StepClipping, CompositeRule,
                               Momentum, RemoveNotFinite, AdaDelta)
from blocks.initialization import Orthogonal, IsotropicGaussian, Constant
from blocks.monitoring import aggregation
from blocks.monitoring.aggregation import MonitoredQuantity
from blocks.extensions import (
    FinishAfter, Printing, Timing, ProgressBar, SimpleExtension)
from blocks.extensions.saveload import Checkpoint, Dump
from blocks.extensions.monitoring import (
    TrainingDataMonitoring, DataStreamMonitoring)
from blocks.extensions.plot import Plot
from blocks.extensions.training import TrackTheBest
from blocks.extensions.predicates import OnLogRecord
from blocks.log import TrainingLog
from blocks.main_loop import MainLoop
from blocks.model import Model
from blocks.filter import VariableFilter
from blocks.roles import OUTPUT
from blocks.utils import named_copy, dict_union
from blocks.search import BeamSearch
from blocks.select import Selector
from fuel.schemes import (
    SequentialScheme, ConstantScheme, ShuffledExampleScheme)
from fuel.streams import DataStream
from fuel.transformers import (
    SortMapping, Padding, ForceFloatX, Batch, Mapping, Unpack,
    Filter)
from picklable_itertools.extras import equizip

import lvsr.datasets.wsj
from lvsr.attention import (
    ShiftPredictor, ShiftPredictor2, HybridAttention,
    SequenceContentAndConvAttention,
    SequenceContentAndCumSumAttention)
from lvsr.config import prototype, read_config
from lvsr.datasets import TIMIT2, WSJ
from lvsr.expressions import monotonicity_penalty, entropy, weights_std
from lvsr.extensions import CGStatistics, CodeVersion, AdaptiveClipping
from lvsr.error_rate import wer
from lvsr.preprocessing import log_spectrogram, Normalization


floatX = theano.config.floatX
logger = logging.getLogger(__name__)


def _length(example):
    return len(example[0])


class _LengthFilter(object):

    def __init__(self, max_length):
        self.max_length = max_length

    def __call__(self, example):
        return len(example[0]) <= self.max_length


def _gradient_norm_is_none(log):
    return math.isnan(log.current_row.get('total_gradient_norm', 0))


def apply_preprocessing(preprocessing, example):
    recording, label = example
    return (numpy.asarray(preprocessing(recording)), label)


def switch_first_two_axes(batch):
    result = []
    for array in batch:
        if array.ndim == 2:
            result.append(array.transpose(1, 0))
        else:
            result.append(array.transpose(1, 0, 2))
    return tuple(result)


class _AddEosLabel(object):

    def __init__(self, eos_label):
        self.eos_label = eos_label

    def __call__(self, example):
        return (example[0], [self.eos_label] + list(example[1]) + [self.eos_label])


class _MergeKFrames(object):

    def __init__(self, k_frames):
        self.k_frames = k_frames

    def __call__(self, example):
        features = example[0]
        assert features.ndim == 2
        new_length = features.shape[0] / self.k_frames
        new_width = features.shape[1] * self.k_frames
        remainder = features.shape[0] % self.k_frames
        if remainder:
            features = features[:-remainder]
        new_features = features.reshape((new_length, new_width))
        return (new_features, example[1])


class _SilentPadding(object):

    def __init__(self, k_frames):
        self.k_frames = k_frames

    def __call__(self, example):
        features = example[0]
        features = numpy.vstack([features, numpy.zeros_like(features[[0]])])
        return (features, example[1])


class Data(object):

    def __init__(self, dataset, batch_size, sort_k_batches,
                 max_length, normalization,
                 merge_k_frames=None,
                 pad_k_frames=None,
                 # Need these options to handle old TIMIT models
                 add_eos=True, eos_label=None,
                 # For WSJ
                 preprocess_text=False):
        if normalization:
            with open(normalization, "rb") as src:
                normalization = cPickle.load(src)

        self.dataset = dataset
        self.normalization = normalization
        self.batch_size = batch_size
        self.sort_k_batches = sort_k_batches
        self.merge_k_frames = merge_k_frames
        self.pad_k_frames = pad_k_frames
        self.max_length = max_length
        self.add_eos = add_eos
        self._eos_label = eos_label
        self.preprocess_text = preprocess_text

        self.dataset_cache = {}

    @property
    def num_labels(self):
        if self.dataset == "TIMIT":
            return self.get_dataset("train").num_phonemes
        else:
            return self.get_dataset("train").num_characters

    @property
    def num_features(self):
        return 129 * (self.merge_k_frames if self.merge_k_frames else 1)

    @property
    def eos_label(self):
        if self._eos_label:
            return self._eos_label
        if self.dataset == "TIMIT":
            return TIMIT2.eos_label
        else:
            return 124

    def get_dataset(self, part):
        if not part in self.dataset_cache:
            if self.dataset == "TIMIT":
                name_mapping = {"train": "train",
                                "valid": "dev",
                                "test": "test"}
                self.dataset_cache[part] = TIMIT2(name_mapping[part],
                                                  add_eos=self.add_eos)
            elif self.dataset == "WSJ":
                name_mapping = {"train": "train_si284", "valid": "test_dev93", "test": "test_eval92"}
                self.dataset_cache[part] = WSJ(name_mapping[part])
            else:
                raise ValueError
        return self.dataset_cache[part]

    def get_stream(self, part, batches=True, shuffle=True):
        dataset = self.get_dataset(part)
        stream = (DataStream(dataset,
                             iteration_scheme=ShuffledExampleScheme(dataset.num_examples))
                  if shuffle
                  else dataset.get_example_stream())
        if self.dataset == "WSJ":
            stream = Mapping(stream, _AddEosLabel(self.eos_label))
        if self.preprocess_text:
            if not self.dataset == "WSJ":
                raise ValueError("text preprocessing only for WSJ")
            stream = Mapping(stream, lvsr.datasets.wsj.preprocess_text)
        if self.max_length:
            stream = Filter(stream, _LengthFilter(self.max_length))
        if self.sort_k_batches and batches:
            stream = Batch(stream,
                        iteration_scheme=ConstantScheme(
                            self.batch_size * self.sort_k_batches))
            stream = Mapping(stream, SortMapping(_length))
            stream = Unpack(stream)

        stream = Mapping(
            stream, functools.partial(apply_preprocessing,
                                      log_spectrogram))
        if self.pad_k_frames:
            stream = Mapping(
                stream, _SilentPadding(self.pad_k_frames))
        if self.normalization:
            stream = self.normalization.wrap_stream(stream)
        if self.merge_k_frames:
            stream = Mapping(
                stream, _MergeKFrames(self.merge_k_frames))
        stream = ForceFloatX(stream)
        if not batches:
            return stream

        stream = Batch(stream, iteration_scheme=ConstantScheme(self.batch_size))
        stream = Padding(stream)
        stream = Mapping(
            stream, switch_first_two_axes)
        return stream


class InitializableSequence(Sequence, Initializable):
    pass


class SpeechRecognizer(Initializable):
    """Encapsulate all reusable logic.

    This class plays a few roles: (a) it's a top brick that knows
    how to combine bottom, bidirectional and recognizer network, (b)
    it has the inputs variables and can build whole computation graphs
    starting with them (c) it hides compilation of Theano functions
    and initialization of beam search. I find it simpler to have it all
    in one place for research code.

    Parameters
    ----------
    All defining the structure and the dimensions of the model. Typically
    receives everything from the "net" section of the config.

    """
    def __init__(self, eos_label,
                 num_features, num_phonemes,
                 dim_dec, dim_bidir, dims_bottom,
                 enc_transition, dec_transition,
                 use_states_for_readout,
                 attention_type,
                 dims_top=None,
                 shift_predictor_dims=None, max_left=None, max_right=None,
                 padding=None, prior=None, conv_n=None,
                 bottom_activation='tanh',
                 post_merge_dims=None,
                 **kwargs):
        super(SpeechRecognizer, self).__init__(**kwargs)
        self.eos_label = eos_label
        self.rec_weights_init = None

        self.enc_transition = eval(enc_transition)
        self.dec_transition = eval(dec_transition)

        # Build the bricks
        encoder = Bidirectional(self.enc_transition(
            dim=dim_bidir, activation=Tanh()))
        fork = Fork([name for name in encoder.prototype.apply.sequences
                    if name != 'mask'])
        fork.input_dim = dims_bottom[-1]
        fork.output_dims = [dim_bidir for name in fork.output_names]
        top = (MLP([Tanh()], [2 * dim_bidir] + dims_top + [2 * dim_bidir], name="top")
               if dims_top is not None else Identity())
        if bottom_activation == 'tanh':
            bottom_activation = Tanh()
        elif bottom_activation == 'relu':
            bottom_activation = Rectifier()
        else:
            raise ValueError("unknown activation {}".format(bottom_activation))
        bottom = MLP([bottom_activation] * len(dims_bottom),
                     [num_features] + dims_bottom,
                     name="bottom")
        transition = self.dec_transition(
            dim=dim_dec, activation=Tanh(), name="transition")
        # Choose attention mechanism according to the configuration
        if attention_type == "content":
            # Simple content-based attention from ala machine translation project.
            # The main deficiency: one wrongly generated phoneme ruins everything,
            # there is no alignment memory to recover from.
            attention = SequenceContentAttention(
                state_names=transition.apply.states,
                attended_dim=2 * dim_bidir, match_dim=dim_dec,
                name="cont_att")
        elif attention_type == "content_and_conv":
            attention = SequenceContentAndConvAttention(
                state_names=transition.apply.states,
                conv_n=conv_n,
                attended_dim=2 * dim_bidir, match_dim=dim_dec,
                prior=prior,
                name="conv_att")
        elif attention_type == "content_and_cumsum":
            attention = SequenceContentAndCumSumAttention(
                state_names=transition.apply.states,
                attended_dim=2 * dim_bidir, match_dim=dim_dec,
                prior=prior, name="cumsum_att")
        elif attention_type == "hybrid":
            # Like "content", but with an additional location-based attention
            # mechanism. It takes the current state as input and predicts
            # good shifts from the current position (where the current position
            # is a truncated to an integer expected position). This predictions
            # in the forms of energies for each position ares added to the energies
            # produced by the content-based attention. In fact only for shifts
            # in the range [-max_left; max_right] the energies are computed,
            # for other shifts padding is used. Setting padding to a small value
            # like -10 acts as forcing the network to operate within a certain
            # window near its current position and significantly speeds up
            # training.
            predictor = MLP([Tanh(), None],
                            [None] + shift_predictor_dims + [None],
                            name="predictor")
            location_attention = ShiftPredictor(
                state_names=transition.apply.states,
                max_left=max_left, max_right=max_right, padding=padding,
                predictor=predictor,
                attended_dim=2 * dim_bidir,
                name="loc_att")
            attention = HybridAttention(
                state_names=transition.apply.states,
                attended_dim=2 * dim_bidir, match_dim=dim_dec,
                location_attention=location_attention,
                name="hybrid_att")
        elif attention_type == "hybrid2":
            # An attempt to replicate gating mechnanism by Jan. Crashes
            # when log-likelihood is about 50, further investigations
            # are needed.
            predictor = MLP([Tanh(), None],
                            [None] + shift_predictor_dims + [None],
                            name="predictor")
            location_attention = ShiftPredictor2(
                state_names=transition.apply.states,
                predictor=predictor, attended_dim=2 * dim_bidir,
                name="loc_att")
            attention = HybridAttention(
                state_names=transition.apply.states,
                attended_dim=2 * dim_bidir, match_dim=dim_dec,
                location_attention=location_attention,
                name="hybrid_att")
        readout_config = dict(
            readout_dim=num_phonemes,
            source_names=(transition.apply.states if use_states_for_readout else [])
                + [attention.take_glimpses.outputs[0]],
            emitter=SoftmaxEmitter(initial_output=num_phonemes, name="emitter"),
            feedback_brick=LookupFeedback(num_phonemes + 1, dim_dec),
            name="readout")
        if post_merge_dims:
            readout_config['merged_dim'] = post_merge_dims[0]
            readout_config['post_merge'] = InitializableSequence([
                    Bias(post_merge_dims[0]).apply,
                    bottom_activation.apply,
                    MLP([bottom_activation] * (len(post_merge_dims) - 1) + [Identity()],
                        post_merge_dims + [num_phonemes]).apply,
                ],
                name='post_merge')
        readout = Readout(**readout_config)
        generator = SequenceGenerator(
            readout=readout, transition=transition, attention=attention,
            name="generator")

        # Remember child bricks
        self.encoder = encoder
        self.fork = fork
        self.bottom = bottom
        self.top = top
        self.generator = generator
        self.children = [encoder, fork, top, bottom, generator]

        # Create input variables
        self.recordings = tensor.tensor3("recordings")
        self.recordings_mask = tensor.matrix("recordings_mask")
        self.labels = tensor.lmatrix("labels")
        self.labels_mask = tensor.matrix("labels_mask")
        self.batch_inputs = [self.recordings, self.recordings_mask,
                             self.labels, self.labels_mask]
        self.single_recording = tensor.matrix("recordings")
        self.single_transcription = tensor.lvector("labels")

    def push_initialization_config(self):
        super(SpeechRecognizer, self).push_initialization_config()
        if self.rec_weights_init:
            self.encoder.weights_init = self.rec_weights_init
            self.encoder.push_initialization_config()
            self.generator.transition.transition.weights_init = self.rec_weights_init
            self.generator.transition.transition.push_initialization_config()

    @application
    def cost(self, recordings, recordings_mask, labels, labels_mask):
        return self.generator.cost_matrix(
            labels, labels_mask,
            attended=self.top.apply(
                self.encoder.apply(
                    **dict_union(self.fork.apply(self.bottom.apply(recordings),
                                                 as_dict=True),
                    mask=recordings_mask))),
            attended_mask=recordings_mask)

    @application
    def generate(self, recordings):
        return self.generator.generate(
            n_steps=recordings.shape[0], batch_size=recordings.shape[1],
            attended=self.top.apply(
                self.encoder.apply(
                    **dict_union(self.fork.apply(self.bottom.apply(recordings),
                                                 as_dict=True)))),
            attended_mask=tensor.ones_like(recordings[:, :, 0]))

    def load_params(self, path):
        generated = self.get_generate_graph()
        Model(generated[1]).set_param_values(load_parameter_values(path))

    def get_generate_graph(self):
        return self.generate(self.recordings)

    def get_cost_graph(self, batch=True):
        if batch:
            return self.cost(
                       self.recordings, self.recordings_mask,
                       self.labels, self.labels_mask)
        recordings = self.single_recording[:, None, :]
        labels = self.single_transcription[:, None]
        return self.cost(
            recordings, tensor.ones_like(recordings[:, :, 0]),
            labels, None)

    def analyze(self, recording, transcription):
        """Compute cost and aligment for a recording/transcription pair."""
        if not hasattr(self, "_analyze"):
            cost = self.get_cost_graph(batch=False)
            cg = ComputationGraph(cost)
            energies = VariableFilter(
                bricks=[self.generator], name="energies")(cg)
            energies_output = [energies[0][:, 0, :] if energies
                               else tensor.zeros((self.single_transcription.shape[0],
                                                  self.single_recording.shape[0]))]
            states, = VariableFilter(
                applications=[self.encoder.apply], roles=[OUTPUT])(cg)
            ctc_matrix_output = []
            if len(self.generator.readout.source_names) == 1:
                ctc_matrix_output = [
                    self.generator.readout.readout(weighted_averages=states)[:, 0, :]]
            weights, = VariableFilter(
                bricks=[self.generator], name="weights")(cg)
            self._analyze = theano.function(
                [self.single_recording, self.single_transcription],
                [cost[:, 0], weights[:, 0, :]] + energies_output + ctc_matrix_output)
        return self._analyze(recording, transcription)

    def init_beam_search(self, beam_size):
        """Compile beam search and set the beam size.

        See Blocks issue #500.

        """
        self.beam_size = beam_size
        generated = self.get_generate_graph()
        samples, = VariableFilter(
            bricks=[self.generator], name="outputs")(
                ComputationGraph(generated[1]))
        self._beam_search = BeamSearch(beam_size, samples)
        self._beam_search.compile()

    def beam_search(self, recording):
<<<<<<< HEAD
        if not hasattr(self, '_beam_search'):
=======
        if not hasattr(self, '_beam_search') and hasattr(self, 'beam_size'):
>>>>>>> 61b528cc
            self.init_beam_search(self.beam_size)
        input_ = numpy.tile(recording, (self.beam_size, 1, 1)).transpose(1, 0, 2)
        outputs, search_costs = self._beam_search.search(
            {self.recordings: input_}, self.eos_label, input_.shape[0] / 3,
            ignore_first_eol=True)
        return outputs, search_costs

    def __getstate__(self):
        state = dict(self.__dict__)
        for attr in ['_analyze', '_beam_search']:
            state.pop(attr, None)
        return state

    def __setstate__(self, state):
        self.__dict__.update(state)
        # To use bricks used on a GPU first on a CPU later
        emitter = self.generator.readout.emitter
        if hasattr(emitter, '._theano_rng'):
            del emitter._theano_rng


class PhonemeErrorRate(MonitoredQuantity):

    def __init__(self, recognizer, dataset, **kwargs):
        self.recognizer = recognizer
        # Will only be used to decode generated outputs,
        # which is necessary for correct scoring.
        self.dataset = dataset
        kwargs.setdefault('name', 'per')
        kwargs.setdefault('requires', [self.recognizer.single_recording,
                                       self.recognizer.single_transcription])
        super(PhonemeErrorRate, self).__init__(**kwargs)

    def initialize(self):
        self.error_sum = 0
        self.num_examples = 0

    def accumulate(self, recording, transcription):
        # Hack to avoid hopeless decoding of an untrained model
        if self.num_examples > 10 and self.mean_error > 0.8:
            self.mean_error = 1
            return
        outputs, search_costs = self.recognizer.beam_search(recording)
        recognized = self.dataset.decode(outputs[0])
        groundtruth = self.dataset.decode(transcription)
        error = min(1, wer(groundtruth, recognized))
        self.error_sum += error
        self.num_examples += 1
        self.mean_error = self.error_sum / self.num_examples

    def readout(self):
        return self.mean_error


def main(cmd_args):
    # Experiment configuration
    config = prototype
    if cmd_args.config_path:
        with open(cmd_args.config_path, 'rt') as src:
            config = read_config(src)
    config['cmd_args'] = cmd_args.__dict__
    for path, value in equizip(
            cmd_args.config_changes[::2],
            cmd_args.config_changes[1::2]):
        parts = path.split('.')
        assign_to = config
        for part in parts[:-1]:
            assign_to = assign_to[part]
        assign_to[parts[-1]] = eval(value)
    logging.info("Config:\n" + pprint.pformat(config, width=120))

    data = Data(**config['data'])

    if cmd_args.mode == "init_norm":
        stream = data.get_stream("train", batches=False, shuffle=False)
        normalization = Normalization(stream, "recordings")
        with open(cmd_args.save_path, "wb") as dst:
            cPickle.dump(normalization, dst)

    elif cmd_args.mode == "show_data":
        stream = data.get_stream("train")
        data = next(stream.get_epoch_iterator(as_dict=True))
        import IPython; IPython.embed()

    elif cmd_args.mode == "train":
        root_path, extension = os.path.splitext(cmd_args.save_path)

        # Build the main brick and initialize all parameters.
        recognizer = SpeechRecognizer(
            data.eos_label,
            data.num_features, data.num_labels,
            name="recognizer", **config["net"])
        for brick_path, attribute, value in config['initialization']:
            brick, = Selector(recognizer).select(brick_path).bricks
            setattr(brick, attribute, eval(value))
            brick.push_initialization_config()
        recognizer.initialize()

        logger.info("Initialization schemes for all bricks.\n"
            "Works well only in my branch with __repr__ added to all them,\n"
            "there is an issue #463 in Blocks to do that properly.")
        def show_init_scheme(cur):
            result = dict()
            for attr in ['weights_init', 'biases_init']:
                if hasattr(cur, attr):
                    result[attr] = getattr(cur, attr)
            for child in cur.children:
                result[child.name] = show_init_scheme(child)
            return result
        logger.info(pprint.pformat(show_init_scheme(recognizer)))

        if cmd_args.params:
            logger.info("Load parameters from " + cmd_args.params)
            recognizer.load_params(cmd_args.params)

        batch_cost = recognizer.get_cost_graph().sum()
        batch_size = named_copy(recognizer.recordings.shape[1], "batch_size")
        # Assumes constant batch size. `aggregation.mean` is not used because
        # of Blocks #514.
        cost = batch_cost / batch_size
        cost.name = "sequence_log_likelihood"
        logger.info("Cost graph is built")

        # Fetch variables useful for debugging.
        # It is important not to use any aggregation schemes here,
        # as it's currently impossible to spread the effect of
        # regularization on their variables, see Blocks #514.
        cost_cg = ComputationGraph(cost)
        r = recognizer
        (energies,) = VariableFilter(
            applications=[r.generator.readout.readout], name="output_0")(
                    cost_cg)
        (bottom_output,) = VariableFilter(
            applications=[r.bottom.apply], name="output")(
                    cost_cg)
        (attended,) = VariableFilter(
            applications=[r.generator.transition.apply], name="attended")(
                    cost_cg)
        (weights,) = VariableFilter(
            applications=[r.generator.cost_matrix], name="weights")(
                    cost_cg)
        max_recording_length = named_copy(r.recordings.shape[0],
                                         "max_recording_length")
        max_num_phonemes = named_copy(r.labels.shape[0],
                                      "max_num_phonemes")
        min_energy = named_copy(energies.min(), "min_energy")
        max_energy = named_copy(energies.max(), "max_energy")
        mean_attended = named_copy(abs(attended).mean(),
                                   "mean_attended")
        mean_bottom_output = named_copy(abs(bottom_output).mean(),
                                        "mean_bottom_output")
        weights_penalty = named_copy(monotonicity_penalty(weights, r.labels_mask),
                                     "weights_penalty")
        weights_entropy = named_copy(entropy(weights, r.labels_mask),
                                     "weights_entropy")
        mask_density = named_copy(r.labels_mask.mean(),
                                  "mask_density")
        cg = ComputationGraph([
            cost, weights_penalty, weights_entropy,
            min_energy, max_energy,
            mean_attended, mean_bottom_output,
            batch_size, max_recording_length, max_num_phonemes,
            mask_density])

        # Regularization. It is applied explicitly to all variables
        # of interest, it could not be applied to the cost only as it
        # would not have effect on auxiliary variables, see Blocks #514.
        reg_config = config['regularization']
        regularized_cg = cg
        if reg_config['dropout']:
            logger.info('apply dropout')
            regularized_cg = apply_dropout(cg, [bottom_output], 0.5)
        if reg_config['noise'] is not None:
            logger.info('apply noise')
            regularized_cg = apply_noise(cg, cg.parameters, reg_config['noise'])
        regularized_cost = regularized_cg.outputs[0]

        # Model is weird class, we spend lots of time arguing with Bart
        # what it should be. However it can already nice things, e.g.
        # one extract all the parameters from the computation graphs
        # and give them hierahical names. This help to notice when a
        # because of some bug a parameter is not in the computation
        # graph.
        model = Model(regularized_cost)
        params = model.get_params()
        logger.info("Parameters:\n" +
                    pprint.pformat(
                        [(key, value.get_value().shape) for key, value
                         in params.items()],
                        width=120))

        # Define the training algorithm.
        train_conf = config['training']
        clipping = StepClipping(train_conf['gradient_threshold'])
        clipping.threshold.name = "gradient_norm_threshold"
        rule_names = train_conf.get('rules', ['momentum'])
        core_rules = []
        if 'momentum' in rule_names:
            logger.info("Using scaling and momentum for training")
            core_rules.append(Momentum(train_conf['scale'], train_conf['momentum']))
        if 'adadelta' in rule_names:
            logger.info("Using AdaDelta for training")
            core_rules.append(AdaDelta(train_conf['decay_rate'], train_conf['epsilon']))
        algorithm = GradientDescent(
            cost=regularized_cost + (
                train_conf["penalty_coof"] * weights_penalty / batch_size
                if 'penalty_coof' in train_conf else 0),
            params=params.values(),
            step_rule=CompositeRule(
                [clipping] + core_rules +
                # Parameters are not changed at all
                # when nans are encountered.
                [RemoveNotFinite(0.0)]))

        # More variables for debugging: some of them can be added only
        # after the `algorithm` object is created.
        observables = regularized_cg.outputs
        observables += [
            algorithm.total_step_norm, algorithm.total_gradient_norm,
            clipping.threshold]
        for name, param in params.items():
            observables.append(named_copy(
                param.norm(2), name + "_norm"))
            observables.append(named_copy(
                algorithm.gradients[param].norm(2), name + "_grad_norm"))

        def attach_aggregation_schemes(variables):
            # Aggregation specification has to be factored out as a separate
            # function as it has to be applied at the very last stage
            # separately to training and validation observables.
            result = []
            for var in variables:
                if var.name == 'weights_penalty':
                    result.append(named_copy(aggregation.mean(var, batch_size),
                                             'weights_penalty_per_recording'))
                elif var.name == 'weights_entropy':
                    result.append(named_copy(aggregation.mean(
                        var, recognizer.labels_mask.sum()), 'weights_entropy_per_label'))
                else:
                    result.append(var)
            return result

        # Build main loop.
        every_batch_monitoring = TrainingDataMonitoring(
            [observables[0], algorithm.total_gradient_norm,
             algorithm.total_step_norm, clipping.threshold], after_batch=True)
        average_monitoring = TrainingDataMonitoring(
            attach_aggregation_schemes(observables),
            prefix="average", every_n_batches=10)
        validation = DataStreamMonitoring(
            attach_aggregation_schemes([cost, weights_entropy, weights_penalty]),
            data.get_stream("valid"), prefix="valid",
            before_first_epoch=not cmd_args.fast_start,
            after_epoch=True, after_training=False)
        recognizer.init_beam_search(10)
        per = PhonemeErrorRate(recognizer, data.get_dataset("valid"))
        per_monitoring = DataStreamMonitoring(
            [per], data.get_stream("valid", batches=False, shuffle=False),
            prefix="valid").set_conditions(
                before_first_epoch=not cmd_args.fast_start, every_n_epochs=2,
                after_training=False)
        track_the_best = TrackTheBest(
            per_monitoring.record_name(per)).set_conditions(
                before_first_epoch=True, after_epoch=True)
        adaptive_clipping = AdaptiveClipping(
            algorithm.total_gradient_norm.name,
            clipping, train_conf['gradient_threshold'],
            decay_rate=0.998, burnin_period=500)

        # Save the config into the status
        log = TrainingLog()
        log.status['_config'] = config
        main_loop = MainLoop(
            model=model, log=log, algorithm=algorithm,
            data_stream=data.get_stream("train"),
            extensions=([
                Timing(after_batch=True),
                CGStatistics(),
                CodeVersion(['lvsr']),
                every_batch_monitoring, average_monitoring,
                validation, per_monitoring,
                track_the_best,
                adaptive_clipping,
                FinishAfter(after_n_batches=cmd_args.num_batches)
                .add_condition("after_batch", _gradient_norm_is_none),
                # Live plotting: requires launching `bokeh-server`
                # and allows to see what happens online.
                Plot(os.path.basename(cmd_args.save_path),
                     [# Plot 1: training and validation costs
                      [average_monitoring.record_name(regularized_cost),
                       validation.record_name(cost)],
                      # Plot 2: gradient norm,
                      [average_monitoring.record_name(algorithm.total_gradient_norm),
                       average_monitoring.record_name(clipping.threshold)],
                      # Plot 3: phoneme error rate
                      [per_monitoring.record_name(per)],
                      # Plot 4: training and validation mean weight entropy
                      [average_monitoring._record_name('weights_entropy_per_label'),
                       validation._record_name('weights_entropy_per_label')],
                      # Plot 5: training and validation monotonicity penalty
                      [average_monitoring._record_name('weights_penalty_per_recording'),
                       validation._record_name('weights_penalty_per_recording')]],
                     every_n_batches=10),
                Checkpoint(cmd_args.save_path,
                           before_first_epoch=not cmd_args.fast_start, after_epoch=True,
                           save_separately=["model", "log"])
                .add_condition(
                    'after_epoch',
                    OnLogRecord(track_the_best.notification_name),
                    (root_path + "_best" + extension,))
                .add_condition(
                    'before_epoch',
                    OnLogRecord(track_the_best.notification_name),
                    (root_path + "_best" + extension,)),
                ProgressBar(),
                Printing(every_n_batches=1)]))
        main_loop.run()

        from theano.printing import debugprint
        debugprint(algorithm._function, file=open('debugprint.txt', 'w'))
    elif cmd_args.mode == "search":
        from matplotlib import pyplot
        from lvsr.notebook import show_alignment

        # Try to guess if just parameters or the whole model was given.
        if cmd_args.save_path.endswith('.pkl'):
            recognizer, = cPickle.load(
                open(cmd_args.save_path)).get_top_bricks()
        elif cmd_args.save_path.endswith('.npz'):
            recognizer = SpeechRecognizer(
                data.eos_label, 29, WSJ.num_characters, name="recognizer", **config["net"])
            recognizer.load_params(cmd_args.save_path)
        recognizer.init_beam_search(cmd_args.beam_size)

        dataset = data.get_dataset(cmd_args.part)
        stream = data.get_stream(cmd_args.part, batches=False, shuffle=False)
        it = stream.get_epoch_iterator()

        weights = tensor.matrix('weights')
        weight_statistics = theano.function(
            [weights],
            [weights_std(weights.dimshuffle(0, 'x', 1)),
             monotonicity_penalty(weights.dimshuffle(0, 'x', 1))])

        print_to = sys.stdout
        if cmd_args.report:
            alignments_path = os.path.join(cmd_args.report, "alignments")
            if not os.path.exists(cmd_args.report):
                os.mkdir(cmd_args.report)
                os.mkdir(alignments_path)
            print_to = open(os.path.join(cmd_args.report, "report.txt"), 'w')

        total_errors = .0
        total_length = .0
        for number, data in enumerate(it):
            print("Utterance", number, file=print_to)

            outputs, search_costs = recognizer.beam_search(data[0])
            recognized = dataset.decode(
                outputs[0], **({'old_labels': True} if cmd_args.old_labels else {}))
            groundtruth = dataset.decode(data[1])
            costs_recognized, weights_recognized = (
                recognizer.analyze(data[0], outputs[0])[:2])
            costs_groundtruth, weights_groundtruth = (
                recognizer.analyze(data[0], data[1])[:2])
            weight_std_recognized, mono_penalty_recognized = weight_statistics(
                weights_recognized)
            weight_std_groundtruth, mono_penalty_groundtruth = weight_statistics(
                weights_groundtruth)
            error = min(1, wer(groundtruth, recognized))
            total_errors += len(groundtruth) * error
            total_length += len(groundtruth)

            if cmd_args.report:
                show_alignment(weights_groundtruth, groundtruth, bos_symbol=True)
                pyplot.savefig(os.path.join(
                    alignments_path, "{}.groundtruth.png".format(number)))
                show_alignment(weights_recognized, recognized, bos_symbol=True)
                pyplot.savefig(os.path.join(
                    alignments_path, "{}.recognized.png".format(number)))

            print("Beam search cost:", search_costs[0], file=print_to)
            print("Recognizer:", recognized, file=print_to)
            print("Recognized cost:", costs_recognized.sum(), file=print_to)
            print("Recognized weight std:", weight_std_recognized, file=print_to)
            print("Recognized monotonicity penalty:", mono_penalty_recognized, file=print_to)
            print("Groundtruth:", groundtruth, file=print_to)
            print("Groundtruth cost:", costs_groundtruth.sum(), file=print_to)
            print("Groundtruth weight std:", weight_std_groundtruth, file=print_to)
            print("Groundtruth monotonicity penalty:", mono_penalty_groundtruth, file=print_to)
            print("PER:", error, file=print_to)
            print("Average PER:", total_errors / total_length, file=print_to)

            # assert_allclose(search_costs[0], costs_recognized.sum(), rtol=1e-5)<|MERGE_RESOLUTION|>--- conflicted
+++ resolved
@@ -491,11 +491,7 @@
         self._beam_search.compile()
 
     def beam_search(self, recording):
-<<<<<<< HEAD
         if not hasattr(self, '_beam_search'):
-=======
-        if not hasattr(self, '_beam_search') and hasattr(self, 'beam_size'):
->>>>>>> 61b528cc
             self.init_beam_search(self.beam_size)
         input_ = numpy.tile(recording, (self.beam_size, 1, 1)).transpose(1, 0, 2)
         outputs, search_costs = self._beam_search.search(
